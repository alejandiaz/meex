package main

import (
	"bufio"
	"bytes"
	"crypto/md5"
	"encoding/binary"
	"fmt"
	"hash"
	"hash/adler32"
	"io"
	"os"
	"time"
)

const Leap = 18 * time.Second

const MaxBufferSize = 8 << 20

const (
	HRDLHeaderLen  = 18
	VMUHeaderLen   = 24
	PTHHeaderLen   = 10
	CCSDSHeaderLen = 6
	ESAHeaderLen   = 10
	UMIHeaderLen   = 25
)

var (
	UNIX = time.Date(1970, 1, 1, 0, 0, 0, 0, time.UTC)
	GPS  = time.Date(1980, 1, 6, 0, 0, 0, 0, time.UTC)
)

type DecoderFunc func([]byte) (Packet, error)

func (d DecoderFunc) Decode(bs []byte) (Packet, error) {
	return d(bs)
}

<<<<<<< HEAD
type Info struct {
	Id       int       `json:"id"`
	Sequence int       `json:"sequence"`
	Size     int       `json:"length"`
	AcqTime  time.Time `json:"dtstamp"`
	Sum      uint32    `json:"checksum"`
	Context  string    `json:"context"`
	Type     string    `json:"data"`
}

func (i *Info) String() string {
	switch i.Type {
	case "tm":
		return fmt.Sprint(i.Id)
	case "pp":
		return fmt.Sprintf("0x%x", i.Id)
	case "vmu":
		return VMUChannel(i.Id).String()
	case "hrd":
		return fmt.Sprintf("%s-%x", i.Context, i.Id)
	default:
		return "invalid"
	}
}

type Gap struct {
	Id     int       `json:"id"`
	Starts time.Time `json:"dtstart"`
	Ends   time.Time `json:"dtend"`
	Last   int       `json:"last"`
	First  int       `json:"first"`
}

type Coze struct {
	Id      int    `json:"id"`
	Size    uint64 `json:"bytes"`
	Count   uint64 `json:"count"`
	Missing uint64 `json:"missing"`
	Error   uint64 `json:"error"`
}

func (c *Coze) Corrupted() float64 {
	if c.Count == 0 && c.Missing == 0 {
		return 0
	}
	return 0
}

func (c *Coze) Update(o *Coze) {
	c.Size += o.Size
	c.Count += o.Count
	c.Error += o.Error
	c.Missing += o.Missing
}

func (g *Gap) Duration() time.Duration {
	return g.Ends.Sub(g.Starts)
}

func (g *Gap) Missing() int {
	d := g.First - g.Last
	if d < 0 {
		d = -d
	}
	return d - 1
}

=======
>>>>>>> 0a99a5e0
type UMIPacketState uint8

const (
	StateNoValue UMIPacketState = iota
	StateSameValue
	StateNewValue
	StateLatestValue
	StateErrorValue
)

func (u UMIPacketState) String() string {
	switch u {
	default:
		return "***"
	case StateNoValue:
		return "none"
	case StateSameValue:
		return "same"
	case StateNewValue:
		return "new"
	case StateLatestValue:
		return "latest"
	case StateErrorValue:
		return "unavailable"
	}
}

type UMIValueType uint8

const (
	Int32 UMIValueType = iota + 1
	Float64
	Binary8
	Reference
	String8
	Long
	Decimal
	Real
	Exponent
	Time
	DateTime
	StringN
	BinaryN
	Bit
)

func (u UMIValueType) String() string {
	switch u {
	default:
		return "***"
	case Int32, Long:
		return "long"
	case Float64, Real, Exponent, Decimal:
		return "double"
	case Binary8, BinaryN:
		return "binary"
	case Reference:
		return "reference"
	case String8, StringN:
		return "string"
	case DateTime, Time:
		return "time"
	case Bit:
		return "bit"
	}
}

const UMICodeLen = 6

type UMIHeader struct {
	Size        uint32
	Code        [UMICodeLen]byte
	Orbit       uint32
	State       UMIPacketState
	Type        UMIValueType
	Len         uint16
	Unit        uint16
	Acquisition time.Time
}

func (u *UMIHeader) UnmarshalBinary(bs []byte) error {
	if u == nil {
		u = new(UMIHeader)
	}
	var (
		coarse uint32
		fine   uint8
	)
	r := bytes.NewReader(bs)
	binary.Read(r, binary.LittleEndian, &u.Size)
	binary.Read(r, binary.BigEndian, &u.State)
	binary.Read(r, binary.BigEndian, &u.Orbit)
	io.ReadFull(r, u.Code[:])
	binary.Read(r, binary.BigEndian, &u.Type)
	binary.Read(r, binary.BigEndian, &u.Unit)
	binary.Read(r, binary.BigEndian, &coarse)
	binary.Read(r, binary.BigEndian, &fine)
	binary.Read(r, binary.BigEndian, &u.Len)

	u.Acquisition = readTime5(coarse, fine)
	return nil
}

type PDPacket struct {
	UMI     *UMIHeader
	Payload []byte
}

func DecodePD() Decoder {
	f := func(bs []byte) (Packet, error) {
		if len(bs) < UMIHeaderLen {
			return nil, io.ErrShortBuffer
		}
		var u UMIHeader
		if err := u.UnmarshalBinary(bs); err != nil {
			return nil, err
		}
		p := PDPacket{
			UMI:     &u,
			Payload: bs,
		}
		return &p, nil
	}
	return DecoderFunc(f)
}

func (p *PDPacket) Error() bool {
	return p.UMI.Orbit != 0
}

func (p *PDPacket) PacketInfo() *Info {
	code, _ := p.Id()
	return &Info{
		Id:      code,
		Size:    len(p.Payload) - UMIHeaderLen,
		AcqTime: p.Timestamp(),
		Sum:     adler32.Checksum(p.Payload[UMIHeaderLen:]),
		Type:    "pp",
	}
}

func (p *PDPacket) Timestamp() time.Time {
	return p.UMI.Acquisition
}

func (p *PDPacket) Reception() time.Time {
	return p.UMI.Acquisition
}

func (p *PDPacket) Id() (int, int) {
	high := uint64(binary.BigEndian.Uint16(p.UMI.Code[:2])) << 32
	low := uint64(binary.BigEndian.Uint32(p.UMI.Code[2:]))
	return int(high | low), int(p.UMI.Code[0])
}

func (p *PDPacket) Sequence() int {
	return 0
}

func (p *PDPacket) Len() int {
	return len(p.Payload)
}

func (p *PDPacket) Less(o Packet) bool {
	if p.Timestamp().Before(o.Timestamp()) {
		return true
	}
	pc, _ := p.Id()
	oc, _ := p.Id()
	return pc < oc
}

func (p *PDPacket) Diff(o Packet) *Gap {
	if _, ok := o.(*PDPacket); o == nil || !ok {
		return nil
	}
	pc, _ := p.Id()
	oc, _ := p.Id()
	if pc != oc {
		return nil
	}
	if o.Timestamp().After(p.Timestamp()) {
		return o.Diff(p)
	}
	delta := p.Timestamp().Sub(o.Timestamp())
	if delta <= time.Second {
		return nil
	}
	return &Gap{
		Id:     pc,
		Starts: o.Timestamp(),
		Ends:   p.Timestamp(),
	}
}

func (p *PDPacket) Bytes() []byte {
	return p.Payload
}

type PTHHeader struct {
	Size      uint32
	Type      uint8
	Reception time.Time
}

func (p *PTHHeader) UnmarshalBinary(bs []byte) error {
	if p == nil {
		p = new(PTHHeader)
	}
	r := bytes.NewReader(bs)
	var (
		coarse uint32
		fine   uint8
	)
	binary.Read(r, binary.LittleEndian, &p.Size)
	binary.Read(r, binary.LittleEndian, &p.Type)
	binary.Read(r, binary.BigEndian, &coarse)
	binary.Read(r, binary.BigEndian, &fine)

	p.Reception = readTime5(coarse, fine)

	return nil
}

type CCSDSHeader struct {
	Version  uint16
	Fragment uint16
	Length   uint16
}

func (c *CCSDSHeader) UnmarshalBinary(bs []byte) error {
	if c == nil {
		c = new(CCSDSHeader)
	}
	r := bytes.NewReader(bs)

	binary.Read(r, binary.BigEndian, &c.Version)
	binary.Read(r, binary.BigEndian, &c.Fragment)
	binary.Read(r, binary.BigEndian, &c.Length)

	return nil
}

func (c *CCSDSHeader) Apid() int {
	return int(c.Version & 0x07FF)
}

func (c *CCSDSHeader) Sequence() int {
	return int(c.Fragment & 0x3FFF)
}

type ESAPacketType uint8

const (
	Default ESAPacketType = iota
	DataDump
	DataSegment
	EssentialHk
	SystemHk
	PayloadHk
	ScienceData
	AncillaryData
	EssentialCmd
	SystemCmd
	PayloadCmd
	DataLoad
	Response
	Report
	Exception
	Acknowledge
)

func (e ESAPacketType) Type() string {
	switch e >> 2 {
	default:
		return "***"
	case 0, 1:
		return "dat"
	case 2:
		return "cmd"
	case 3:
		return "evt"
	}
}

func (e ESAPacketType) String() string {
	switch e {
	default:
		return "***"
	case DataDump:
		return "data dump"
	case DataSegment:
		return "data segment"
	case EssentialHk:
		return "essential hk"
	case SystemHk:
		return "system hk"
	case PayloadHk:
		return "payload hk"
	case ScienceData:
		return "science data"
	case AncillaryData:
		return "ancillary data"
	case EssentialCmd:
		return "essential cmd"
	case SystemCmd:
		return "system cmd"
	case PayloadCmd:
		return "payload cmd"
	case DataLoad:
		return "data load"
	case Response:
		return "response"
	case Report:
		return "report"
	case Exception:
		return "exception"
	case Acknowledge:
		return "acknowledge"
	}
}

type ESAHeader struct {
	Acquisition time.Time
	Source      uint32
	Info        uint8
}

func (e *ESAHeader) UnmarshalBinary(bs []byte) error {
	if e == nil {
		e = new(ESAHeader)
	}
	r := bytes.NewReader(bs)

	var (
		coarse uint32
		fine   uint8
	)
	binary.Read(r, binary.BigEndian, &coarse)
	binary.Read(r, binary.BigEndian, &fine)
	binary.Read(r, binary.BigEndian, &e.Info)
	binary.Read(r, binary.BigEndian, &e.Source)

	e.Acquisition = readTime5(coarse, fine)

	return nil
}

func (e *ESAHeader) PacketType() ESAPacketType {
	return ESAPacketType(e.Info & 0xF)
}

type TMPacket struct {
	PTH     *PTHHeader
	CCSDS   *CCSDSHeader
	ESA     *ESAHeader
	Payload []byte
}

func DecodeTM() Decoder {
	f := func(bs []byte) (Packet, error) {
		if len(bs) < PTHHeaderLen+CCSDSHeaderLen+ESAHeaderLen {
			return nil, io.ErrShortBuffer
		}
		var (
			p PTHHeader
			c CCSDSHeader
			e ESAHeader
		)
		if err := p.UnmarshalBinary(bs); err != nil {
			return nil, err
		}
		if err := c.UnmarshalBinary(bs[PTHHeaderLen:]); err != nil {
			return nil, err
		}
		if err := e.UnmarshalBinary(bs[PTHHeaderLen+CCSDSHeaderLen:]); err != nil {
			return nil, err
		}
		t := TMPacket{
			PTH:     &p,
			CCSDS:   &c,
			ESA:     &e,
			Payload: bs,
		}
		return &t, nil
	}
	return DecoderFunc(f)
}

func (t *TMPacket) Error() bool {
	return false
}

func (t *TMPacket) PacketInfo() *Info {
	return &Info{
		Id:       t.CCSDS.Apid(),
		Sequence: t.Sequence(),
		Size:     len(t.Payload) - PTHHeaderLen,
		AcqTime:  t.Timestamp(),
		Sum:      adler32.Checksum(t.Payload[PTHHeaderLen:]),
		Context:  t.ESA.PacketType().String(),
		Type:     "tm",
	}
}

func (t *TMPacket) Timestamp() time.Time {
	return t.ESA.Acquisition
}

func (t *TMPacket) Reception() time.Time {
	return t.PTH.Reception
}

func (t *TMPacket) Id() (int, int) {
	return t.CCSDS.Apid(), int(t.ESA.Source)
}

func (t *TMPacket) Sequence() int {
	return t.CCSDS.Sequence()
}

func (t *TMPacket) Len() int {
	return len(t.Payload)
}

func (t *TMPacket) Less(p Packet) bool {
	return t.Sequence() < p.Sequence()
}

func (t *TMPacket) Diff(o Packet) *Gap {
	if p, ok := o.(*TMPacket); o == nil || !ok || t.CCSDS.Apid() != p.CCSDS.Apid() {
		return nil
	}

	if o.Timestamp().After(t.Timestamp()) {
		return o.Diff(t)
	}
	if delta := (t.Sequence() - o.Sequence()) & 0x3FFF; delta == 1 {
		return nil
	}
	return &Gap{
		Id:     t.CCSDS.Apid(),
		Starts: o.Timestamp(),
		Ends:   t.Timestamp(),
		First:  t.Sequence(),
		Last:   o.Sequence(),
	}
}

func (t *TMPacket) Bytes() []byte {
	return t.Payload
}

type HRDLHeader struct {
	Size        uint32
	Error       uint16
	Payload     uint8
	Channel     uint8
	Acquisition time.Time
	Reception   time.Time
}

func (h *HRDLHeader) UnmarshalBinary(bs []byte) error {
	if h == nil {
		h = new(HRDLHeader)
	}
	var (
		coarse uint32
		fine   uint8
	)
	r := bytes.NewReader(bs)
	binary.Read(r, binary.LittleEndian, &h.Size)
	binary.Read(r, binary.BigEndian, &h.Error)
	binary.Read(r, binary.BigEndian, &h.Payload)
	binary.Read(r, binary.BigEndian, &h.Channel)

	binary.Read(r, binary.BigEndian, &coarse)
	binary.Read(r, binary.BigEndian, &fine)
	h.Acquisition = readTime5(coarse, fine)

	binary.Read(r, binary.BigEndian, &coarse)
	binary.Read(r, binary.BigEndian, &fine)
	h.Reception = readTime5(coarse, fine)

	return nil
}

type VMUChannel uint8

const (
	ChannelVic1 VMUChannel = iota + 1
	ChannelVic2
	ChannelLRSD
)

func (v VMUChannel) String() string {
	switch v {
	default:
		return "***"
	case ChannelVic1, ChannelVic2:
		return "vic" + fmt.Sprint(int(v))
	case ChannelLRSD:
		return "lrsd"
	}
}

type VMUCommonHeader struct {
	Property uint8
	Origin   uint8
	AcqTime  time.Duration
	AuxTime  time.Duration
	Stream   uint16
	Counter  uint32
	UPI      [32]byte
}

func (v *VMUCommonHeader) Id() (int, int) {
	return int(v.Origin), int(v.Property >> 4)
}

func (v *VMUCommonHeader) Sequence() int {
	return int(v.Counter)
}

<<<<<<< HEAD
func (v *VMUCommonHeader) Diff(o Packet) *Gap {
	//if o.Origin != v.Origin {
	//	return nil
	//}
	//if o.Timestamp().Before(v.Timestamp) {
	//	return o.Diff(v)
	//}
	//if o.Counter+1 == v.Counter {
	//	return nil
	//}
	//return &Gap{
	//	Id:     int(v.Origin),
	//	Starts: o.Timestamp(),
	//	Ends:   v.Timestamp(),
	//	Last:   int(o.Counter),
	//	First:  int(v.Counter),
	//}
	return nil
=======
func (v *VMUCommonHeader) Diff(p Packet) *Gap {
	var o *VMUCommonHeader
	switch p := p.(type) {
	case *Table:
		o = p.VMUCommonHeader
	case *Image:
		o = p.VMUCommonHeader
	default:
		return nil
	}
	if !(o.Origin == v.Origin && o.Property>>4 == v.Property>>4) {
		return nil
	}
	if o.Timestamp().After(v.Timestamp()) {
		return o.Diff(p)
	}
	if o.Counter+1 == v.Counter {
		return nil
	}
	return &Gap{
		Id:     int(v.Origin),
		Starts: o.Timestamp(),
		Ends:   v.Timestamp(),
		Last:   int(o.Counter),
		First:  int(v.Counter),
	}
>>>>>>> 0a99a5e0
}

func (v *VMUCommonHeader) Timestamp() time.Time {
	return v.Acquisition()
}

func (v *VMUCommonHeader) Reception() time.Time {
	return v.Acquisition()
}

func (v *VMUCommonHeader) Error() bool {
	return false
}

func (v *VMUCommonHeader) Less(o Packet) bool {
	return v.Timestamp().Before(o.Timestamp())
}

func (v *VMUCommonHeader) Acquisition() time.Time {
	return GPS.Add(v.AcqTime)
}

func (v *VMUCommonHeader) Auxiliary() time.Time {
	return GPS.Add(v.AcqTime)
}

func (v *VMUCommonHeader) String() string {
	bs := bytes.Trim(v.UPI[:], "\x00")
	if len(bs) > 0 {
		return string(bs)
	}
	switch v.Property >> 4 {
	case 1:
		return "SCIENCE"
	case 2:
		return "IMAGE"
	default:
		return "UNKNOWN"
	}
}

type VMUImageHeader struct {
	Format  uint8
	Pixels  uint32
	Region  uint64
	Drop    uint16
	Scaling uint32
	Force   uint8
}

type Image struct {
	*VMUCommonHeader
	*VMUImageHeader
	Payload []byte
}

func decodeImage(bs []byte) (*Image, error) {
	r := bytes.NewReader(bs)
	var (
		c VMUCommonHeader
		s VMUImageHeader
	)

	binary.Read(r, binary.LittleEndian, &c.Property)
	binary.Read(r, binary.LittleEndian, &c.Stream)
	binary.Read(r, binary.LittleEndian, &c.Counter)
	binary.Read(r, binary.LittleEndian, &c.AcqTime)
	binary.Read(r, binary.LittleEndian, &c.AuxTime)
	binary.Read(r, binary.LittleEndian, &c.Origin)

	binary.Read(r, binary.LittleEndian, &s.Format)
	binary.Read(r, binary.LittleEndian, &s.Pixels)
	binary.Read(r, binary.LittleEndian, &s.Region)
	binary.Read(r, binary.LittleEndian, &s.Drop)
	binary.Read(r, binary.LittleEndian, &s.Scaling)
	binary.Read(r, binary.LittleEndian, &s.Force)

	if _, err := io.ReadFull(r, c.UPI[:]); err != nil {
		return nil, err
	}

	i := Image{
		VMUCommonHeader: &c,
		VMUImageHeader:  &s,
		Payload:         bs,
	}
	return &i, nil
}

func (i *Image) PacketInfo() *Info {
	return &Info{
		Id:       int(i.Origin),
		Sequence: i.Sequence(),
		Size:     len(i.Payload) - VMUHeaderLen - HRDLHeaderLen,
		AcqTime:  i.Acquisition(),
		Sum:      0,
		Context:  i.String(),
		Type:     "hrd",
	}
}

func (i *Image) Len() int {
	return len(i.Payload)
}

func (i *Image) Bytes() []byte {
	return i.Payload
}

func (i *Image) Export(w io.Writer) error {
	return nil
}

type Table struct {
	*VMUCommonHeader
	Payload []byte
}

func decodeTable(bs []byte) (*Table, error) {
	r := bytes.NewReader(bs)

	var c VMUCommonHeader
	binary.Read(r, binary.LittleEndian, &c.Property)
	binary.Read(r, binary.LittleEndian, &c.Stream)
	binary.Read(r, binary.LittleEndian, &c.Counter)
	binary.Read(r, binary.LittleEndian, &c.AcqTime)
	binary.Read(r, binary.LittleEndian, &c.AuxTime)
	binary.Read(r, binary.LittleEndian, &c.Origin)

	if _, err := io.ReadFull(r, c.UPI[:]); err != nil {
		return nil, err
	}
	t := Table{
		VMUCommonHeader: &c,
		Payload:         bs,
	}
	return &t, nil
}

func (t *Table) PacketInfo() *Info {
	return &Info{
		Id:       int(t.Origin),
		Sequence: t.Sequence(),
		Size:     len(t.Payload) - VMUHeaderLen - HRDLHeaderLen,
		AcqTime:  t.Acquisition(),
		Sum:      0,
		Context:  t.String(),
		Type:     "hrd",
	}
}

func (t *Table) Len() int {
	return len(t.Payload)
}

func (t *Table) Bytes() []byte {
	return t.Payload
}

func (t *Table) Export(w io.Writer) error {
	return nil
}

type VMUHeader struct {
	Word        uint32
	Size        uint32
	Origin      uint8
	Channel     VMUChannel
	Sequence    uint32
	Acquisition time.Time
}

func (v *VMUHeader) UnmarshalBinary(bs []byte) error {
	if v == nil {
		v = new(VMUHeader)
	}
	var (
		spare  uint16
		coarse uint32
		fine   uint16
	)

	r := bytes.NewReader(bs)
	binary.Read(r, binary.LittleEndian, &v.Word)
	binary.Read(r, binary.LittleEndian, &v.Size)
	binary.Read(r, binary.LittleEndian, &v.Channel)
	binary.Read(r, binary.LittleEndian, &v.Origin)
	binary.Read(r, binary.LittleEndian, &spare)
	binary.Read(r, binary.LittleEndian, &v.Sequence)
	binary.Read(r, binary.LittleEndian, &coarse)
	binary.Read(r, binary.LittleEndian, &fine)
	binary.Read(r, binary.LittleEndian, &spare)

	v.Acquisition = readTime6(coarse, fine)

	return nil
}

type VMUPacket struct {
	HRH     *HRDLHeader
	VMU     *VMUHeader
	Payload []byte
}

func DecodeVMU() Decoder {
	return DecoderFunc(decodeVMU)
}

func DecodeHRD() Decoder {
	f := func(bs []byte) (Packet, error) {
		p, err := decodeVMU(bs)
		if err != nil {
			return nil, err
		}
		v, ok := p.(*VMUPacket)
		if !ok {
			return nil, fmt.Errorf("can not decode VMU packet")
		}
		return v.Data()
	}
	return DecoderFunc(f)
}

func decodeVMU(bs []byte) (Packet, error) {
	if len(bs) < HRDLHeaderLen+VMUHeaderLen {
		return nil, io.ErrShortBuffer
	}
	var (
		h HRDLHeader
		v VMUHeader
	)
	if err := h.UnmarshalBinary(bs); err != nil {
		return nil, err
	}
	if err := v.UnmarshalBinary(bs[HRDLHeaderLen:]); err != nil {
		return nil, err
	}
	p := VMUPacket{
		HRH:     &h,
		VMU:     &v,
		Payload: bs,
	}
	return &p, nil
}

func (v *VMUPacket) Data() (HRPacket, error) {
	var (
		d   HRPacket
		err error
	)
	switch v.VMU.Channel {
	default:
	case ChannelVic1, ChannelVic2:
		d, err = decodeImage(v.Payload[HRDLHeaderLen+VMUHeaderLen:])
	case ChannelLRSD:
		d, err = decodeTable(v.Payload[HRDLHeaderLen+VMUHeaderLen:])
	}
	return d, err
}

func (v *VMUPacket) Error() bool {
	return v.HRH.Error != 0
}

func (v *VMUPacket) PacketInfo() *Info {
	return &Info{
		Id:       int(v.VMU.Channel),
		Sequence: int(v.VMU.Sequence),
		Size:     len(v.Payload) - HRDLHeaderLen,
		AcqTime:  v.VMU.Acquisition,
		Sum:      adler32.Checksum(v.Payload[HRDLHeaderLen:]),
		Type:     "vmu",
	}
}

func (v *VMUPacket) Timestamp() time.Time {
	return v.VMU.Acquisition
}

func (v *VMUPacket) Reception() time.Time {
	return v.HRH.Acquisition
}

func (v *VMUPacket) Id() (int, int) {
	return int(v.VMU.Channel), int(v.VMU.Origin)
}

func (v *VMUPacket) Sequence() int {
	return int(v.VMU.Sequence)
}

func (v *VMUPacket) Len() int {
	return len(v.Payload)
}

func (v *VMUPacket) Less(p Packet) bool {
	o, ok := p.(*VMUPacket)
	if !ok {
		return ok
	}
	if v.VMU.Channel == o.VMU.Channel {
		return v.VMU.Sequence < o.VMU.Sequence
	}
	return v.VMU.Size < o.VMU.Size
}

func (v *VMUPacket) Diff(o Packet) *Gap {
	u, ok := o.(*VMUPacket)
	if o == nil || !ok {
		return nil
	}
	if u.VMU.Acquisition.After(v.VMU.Acquisition) {
		return u.Diff(v)
	}
	if u.VMU.Channel != v.VMU.Channel || u.VMU.Sequence+1 == v.VMU.Sequence {
		return nil
	}
	return &Gap{
		Id:     int(u.VMU.Channel),
		Starts: u.VMU.Acquisition,
		Ends:   v.VMU.Acquisition,
		Last:   int(u.VMU.Sequence),
		First:  int(v.VMU.Sequence),
	}
}

func (v *VMUPacket) Bytes() []byte {
	return v.Payload
}

func (v *VMUPacket) Valid() bool {
	var sum uint32

	i := HRDLHeaderLen + 8
	j := len(v.Payload) - binary.Size(sum)

	for _, b := range v.Payload[i:j] {
		sum += uint32(b)
	}
	return sum == binary.LittleEndian.Uint32(v.Payload[j:])
}

type Index struct {
	Id        int
	Offset    int
	Sequence  int
	Size      int
	Timestamp time.Time

	Sum string
}

type Reader struct {
	scan    *bufio.Scanner
	decoder Decoder
	digest  hash.Hash

	queue chan Packet
}

func NewReader(r io.Reader, d Decoder) *Reader {
	rs := &Reader{decoder: d, digest: md5.New()}
	rs.Reset(r)
	return rs
}

func (r *Reader) Reset(rs io.Reader) {
	r.digest.Reset()
	r.scan = Scan(io.TeeReader(rs, r.digest))
}

func (r *Reader) IndexSum() ([]*Index, string) {
	return r.indexSum()
}

func (r *Reader) Index() []*Index {
	ix, _ := r.indexSum()
	return ix
}

func (r *Reader) indexSum() ([]*Index, string) {
	var (
		is   []*Index
		curr int
	)
	for p := range r.Packets() {
		id, _ := p.Id()
		i := Index{
			Id:        id,
			Offset:    curr,
			Timestamp: p.Timestamp(),
			Sequence:  p.Sequence(),
			Size:      p.Len(),
		}
		curr += i.Size
		is = append(is, &i)
	}
	return is, fmt.Sprintf("%x", r.digest.Sum(nil))
}

func (r *Reader) Gaps() <-chan *Gap {
	queue := make(chan *Gap)
	go func() {
		defer close(queue)
		gs := make(map[int]Packet)
		for curr := range r.Packets() {
			id, _ := curr.Id()
			prev, ok := gs[id]
			if ok {
				if prev.Sequence()+1 != curr.Sequence() {
					g := Gap{
						Id:     id,
						Starts: prev.Timestamp(),
						Ends:   curr.Timestamp(),
						Last:   prev.Sequence(),
						First:  curr.Sequence(),
					}
					queue <- &g
				}
			}
			gs[id] = curr
		}
	}()
	return queue
}

func (r *Reader) Next() (Packet, error) {
	if !r.scan.Scan() {
		return nil, io.EOF
	}
	bs := r.scan.Bytes()
	if err := r.scan.Err(); err != nil {
		return nil, err
	}
	if r.decoder.Decode == nil {
		return nil, ErrSkip
	}
	return r.decoder.Decode(bs)
}

func (r *Reader) Packets() <-chan Packet {
	if r.queue == nil {
		r.queue = make(chan Packet)
		go r.packets()
	}
	return r.queue
}

func (r *Reader) packets() {
	defer close(r.queue)
	for {
		p, err := r.Next()
		if err == io.EOF {
			return
		}
		if err == nil {
			r.queue <- p
		}
	}
}

type scanner struct {
	io.Closer
	*bufio.Scanner
}

func ScanFile(f string) (ScanCloser, error) {
	r, err := os.Open(f)
	if err != nil {
		return nil, err
	}
	return &scanner{Closer: r, Scanner: Scan(r)}, nil
}

func Scan(r io.Reader) *bufio.Scanner {
	s := bufio.NewScanner(r)
	s.Buffer(make([]byte, 1<<20), MaxBufferSize)
	s.Split(scanPackets)

	return s
}

func scanPackets(bs []byte, ateof bool) (int, []byte, error) {
	if len(bs) < 4 {
		return 0, nil, nil
	}
	size := int(binary.LittleEndian.Uint32(bs))

	if len(bs) < size+4 {
		return 0, nil, nil
	}
	vs := make([]byte, size+4)
	return copy(vs, bs[:size+4]), vs, nil
}

func readTime5(coarse uint32, fine uint8) time.Time {
	t := time.Unix(int64(coarse), 0).UTC()

	fs := float64(fine) / 256.0 * 1000.0
	ms := time.Duration(fs) * time.Millisecond
	return t.Add(ms).UTC()
}

func readTime6(coarse uint32, fine uint16) time.Time {
	t := time.Unix(int64(coarse), 0).UTC()

	fs := float64(fine) / 65536.0 * 1000.0
	ms := time.Duration(fs) * time.Millisecond
	return t.Add(ms).UTC()
}<|MERGE_RESOLUTION|>--- conflicted
+++ resolved
@@ -37,76 +37,6 @@
 	return d(bs)
 }
 
-<<<<<<< HEAD
-type Info struct {
-	Id       int       `json:"id"`
-	Sequence int       `json:"sequence"`
-	Size     int       `json:"length"`
-	AcqTime  time.Time `json:"dtstamp"`
-	Sum      uint32    `json:"checksum"`
-	Context  string    `json:"context"`
-	Type     string    `json:"data"`
-}
-
-func (i *Info) String() string {
-	switch i.Type {
-	case "tm":
-		return fmt.Sprint(i.Id)
-	case "pp":
-		return fmt.Sprintf("0x%x", i.Id)
-	case "vmu":
-		return VMUChannel(i.Id).String()
-	case "hrd":
-		return fmt.Sprintf("%s-%x", i.Context, i.Id)
-	default:
-		return "invalid"
-	}
-}
-
-type Gap struct {
-	Id     int       `json:"id"`
-	Starts time.Time `json:"dtstart"`
-	Ends   time.Time `json:"dtend"`
-	Last   int       `json:"last"`
-	First  int       `json:"first"`
-}
-
-type Coze struct {
-	Id      int    `json:"id"`
-	Size    uint64 `json:"bytes"`
-	Count   uint64 `json:"count"`
-	Missing uint64 `json:"missing"`
-	Error   uint64 `json:"error"`
-}
-
-func (c *Coze) Corrupted() float64 {
-	if c.Count == 0 && c.Missing == 0 {
-		return 0
-	}
-	return 0
-}
-
-func (c *Coze) Update(o *Coze) {
-	c.Size += o.Size
-	c.Count += o.Count
-	c.Error += o.Error
-	c.Missing += o.Missing
-}
-
-func (g *Gap) Duration() time.Duration {
-	return g.Ends.Sub(g.Starts)
-}
-
-func (g *Gap) Missing() int {
-	d := g.First - g.Last
-	if d < 0 {
-		d = -d
-	}
-	return d - 1
-}
-
-=======
->>>>>>> 0a99a5e0
 type UMIPacketState uint8
 
 const (
@@ -631,26 +561,6 @@
 	return int(v.Counter)
 }
 
-<<<<<<< HEAD
-func (v *VMUCommonHeader) Diff(o Packet) *Gap {
-	//if o.Origin != v.Origin {
-	//	return nil
-	//}
-	//if o.Timestamp().Before(v.Timestamp) {
-	//	return o.Diff(v)
-	//}
-	//if o.Counter+1 == v.Counter {
-	//	return nil
-	//}
-	//return &Gap{
-	//	Id:     int(v.Origin),
-	//	Starts: o.Timestamp(),
-	//	Ends:   v.Timestamp(),
-	//	Last:   int(o.Counter),
-	//	First:  int(v.Counter),
-	//}
-	return nil
-=======
 func (v *VMUCommonHeader) Diff(p Packet) *Gap {
 	var o *VMUCommonHeader
 	switch p := p.(type) {
@@ -677,7 +587,6 @@
 		Last:   int(o.Counter),
 		First:  int(v.Counter),
 	}
->>>>>>> 0a99a5e0
 }
 
 func (v *VMUCommonHeader) Timestamp() time.Time {
